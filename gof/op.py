
"""
Contains the L{Op} class, which is the base interface for all operations
compatible with gof's graph manipulation routines.
"""

import utils
<<<<<<< HEAD
from utils import AbstractFunctionError, object2
=======
from utils import ClsInit, all_bases, all_bases_collect, AbstractFunctionError
>>>>>>> c7351f2d

from copy import copy



class Op(object2):
    
    default_output = 0


    #############
    # make_node #
    #############

    def make_node(self, *inputs):
        raise AbstractFunctionError()

    def __call__(self, *inputs):
        node = self.make_node(*inputs)
        if len(node.outputs) == 1:
            return node.outputs[0]
        else:
            return node.outputs


    #########################
    # Python implementation #
    #########################

    def impl(self, node, inputs, output_storage):
        """
<<<<<<< HEAD
        Calculate the function on the inputs and put the results in the
        output storage.
=======
        return self.__class__(*self.inputs)

    def clone_with_new_inputs(self, *new_inputs):
        """
        Returns a clone of this L{Op} that takes different inputs. The
        default behavior is to call the constructor on the new inputs.

        @attention: If your L{Op} has additional options or a different
        constructor you probably want to override this.
        """
        return self.__class__(*new_inputs)

    #
    # String representation
    #

    if 0:
        def __str__(self):
            return graph.op_as_string(self.inputs, self)
        def __repr__(self):
            return str(self)
>>>>>>> c7351f2d

        - inputs: sequence of inputs (immutable)
        - outputs: mutable list

<<<<<<< HEAD
        The output_storage list might contain data. If an element of
        output_storage is not None, it is guaranteed that it was produced
        by a previous call to impl and impl is free to reuse it as it
        sees fit.
        """
        raise AbstractFunctionError()

=======
    #
    # perform
    #

    def impl(self, *args):
        """
        Return output data [tuple], given input data
        
        If this L{Op} has a single output (len(self.outputs)==1) then the return
        value of this function will be assigned to self.outputs[0].data.

        If this L{Op} has multiple otuputs, then this function should return a
        tuple with the data for outputs[0], outputs[1], outputs[2], etc. 
        """
        raise AbstractFunctionError()

    
    def perform(self):
        """
        Performs the computation associated to this L{Op} and places the
        result(s) in the output L{Result}s.

        @todo: consider moving this function to the python linker.
        """
        res = self.impl(*[input.data for input in self.inputs])
        if len(self.outputs) == 1:
            self.outputs[0].data = res
        else:
            assert len(res) == len(self.outputs)
            for output, value in zip(self.outputs, res):
                output.data = value
>>>>>>> c7351f2d

    #####################
    # C code generation #
    #####################

#     def c_validate_update(self, inputs, outputs, sub):
#         """
#         Returns templated C code that checks that the inputs to this
#         function can be worked on. If a failure occurs, set an
#         Exception and insert "%(fail)s".
        
#         You may use the variable names defined by c_var_names() in
#         the template.

#         Note: deprecated!!
#         @todo: Merge this with c_code.
#         """
#         raise AbstractFunctionError()

#     def c_validate_update_cleanup(self, inputs, outputs, sub):
#         """
#         Clean up things allocated by L{c_validate}().

#         Note: deprecated!! 
#         @todo: Merge this with c_code.
#         """
#         raise AbstractFunctionError()
#         raise AbstractFunctionError('%s.c_validate_update_cleanup ' \
#                 % self.__class__.__name__)

    def c_code(self, node, name, inputs, outputs, sub):
        """Return the C implementation of an Op.

        Returns templated C code that does the computation associated
        to this L{Op}. You may assume that input validation and output
        allocation have already been done.
        
        @param inputs: list of strings.  There is a string for each input
                       of the function, and the string is the name of a C
                       L{PyObject}* variable pointing to that input.

        @param outputs: list of strings.  Each string is the name of a
                        L{PyObject}* pointer where the Op should store its
                        results.  The L{CLinker} guarantees that on entry to
                        this code block, each pointer is either NULL or is
                        unchanged from the end of the previous execution.

        @param sub: extra symbols defined in L{CLinker sub symbols} (such as
                'fail').

        """
        raise AbstractFunctionError('%s.c_code' \
                % self.__class__.__name__)

    def c_code_cleanup(self, node, name, inputs, outputs, sub):
        """Code to be run after c_code, whether it failed or not.

        This is a convenient place to clean up things allocated by c_code().  
        
        """
        raise AbstractFunctionError()

    def c_compile_args(self):
        """
        Return a list of compile args recommended to manipulate this L{Op}.
        """
        raise AbstractFunctionError()

    def c_headers(self):
        """
        Return a list of header files that must be included from C to manipulate
        this L{Op}.
        """
        raise AbstractFunctionError()

    def c_libraries(self):
        """
        Return a list of libraries to link against to manipulate this L{Op}.
        """
        raise AbstractFunctionError()

    def c_support_code(self):
        """
        Return utility code for use by this L{Op}. It may refer to support code
        defined for its input L{Result}s.
        """
        raise AbstractFunctionError()


class PropertiedOp(Op):

    def __eq__(self, other):
        return type(self) == type(other) and self.__dict__ == other.__dict__

    def __str__(self):
        if hasattr(self, 'name') and self.name:
            return self.name
        else:
            return "%s{%s}" % (self.__class__.__name__, ", ".join("%s=%s" % (k, v) for k, v in self.__dict__.items() if k != "name"))




# #TODO: consider adding a flag to the base class that toggles this behaviour
# class GuardedOp(Op):
#     """An Op that disallows input properties to change after construction"""

#     def set_input(self, i, new):
#         old = self._inputs[i]
#         if old is new:
#             return
#         try:
#             if not old.same_properties(new):
#                 raise TypeError("The new input must have the same properties as the previous one.")
#         except AbstractFunctionError:
#             pass
#         Op.set_input(self, i, new)

#     def set_inputs(self, new):
#         if not hasattr(self, '_inputs') or self_inputs is None:
#             Op.set_inputs(self, new)
#         else:
#             if not len(new) == len(self._inputs):
#                 raise TypeError("The new inputs are not as many as the previous ones.")
#             for i, new in enumerate(new):
#                 self.set_input(i, new)<|MERGE_RESOLUTION|>--- conflicted
+++ resolved
@@ -5,11 +5,7 @@
 """
 
 import utils
-<<<<<<< HEAD
 from utils import AbstractFunctionError, object2
-=======
-from utils import ClsInit, all_bases, all_bases_collect, AbstractFunctionError
->>>>>>> c7351f2d
 
 from copy import copy
 
@@ -39,39 +35,15 @@
     # Python implementation #
     #########################
 
-    def impl(self, node, inputs, output_storage):
+    def perform(self, node, inputs, output_storage):
         """
-<<<<<<< HEAD
         Calculate the function on the inputs and put the results in the
         output storage.
-=======
-        return self.__class__(*self.inputs)
-
-    def clone_with_new_inputs(self, *new_inputs):
-        """
-        Returns a clone of this L{Op} that takes different inputs. The
-        default behavior is to call the constructor on the new inputs.
-
-        @attention: If your L{Op} has additional options or a different
-        constructor you probably want to override this.
-        """
-        return self.__class__(*new_inputs)
-
-    #
-    # String representation
-    #
-
-    if 0:
-        def __str__(self):
-            return graph.op_as_string(self.inputs, self)
-        def __repr__(self):
-            return str(self)
->>>>>>> c7351f2d
 
         - inputs: sequence of inputs (immutable)
-        - outputs: mutable list
+        - output_storage: list of mutable 1-element lists (do not change
+                          the length of these lists)
 
-<<<<<<< HEAD
         The output_storage list might contain data. If an element of
         output_storage is not None, it is guaranteed that it was produced
         by a previous call to impl and impl is free to reuse it as it
@@ -79,68 +51,9 @@
         """
         raise AbstractFunctionError()
 
-=======
-    #
-    # perform
-    #
-
-    def impl(self, *args):
-        """
-        Return output data [tuple], given input data
-        
-        If this L{Op} has a single output (len(self.outputs)==1) then the return
-        value of this function will be assigned to self.outputs[0].data.
-
-        If this L{Op} has multiple otuputs, then this function should return a
-        tuple with the data for outputs[0], outputs[1], outputs[2], etc. 
-        """
-        raise AbstractFunctionError()
-
-    
-    def perform(self):
-        """
-        Performs the computation associated to this L{Op} and places the
-        result(s) in the output L{Result}s.
-
-        @todo: consider moving this function to the python linker.
-        """
-        res = self.impl(*[input.data for input in self.inputs])
-        if len(self.outputs) == 1:
-            self.outputs[0].data = res
-        else:
-            assert len(res) == len(self.outputs)
-            for output, value in zip(self.outputs, res):
-                output.data = value
->>>>>>> c7351f2d
-
     #####################
     # C code generation #
     #####################
-
-#     def c_validate_update(self, inputs, outputs, sub):
-#         """
-#         Returns templated C code that checks that the inputs to this
-#         function can be worked on. If a failure occurs, set an
-#         Exception and insert "%(fail)s".
-        
-#         You may use the variable names defined by c_var_names() in
-#         the template.
-
-#         Note: deprecated!!
-#         @todo: Merge this with c_code.
-#         """
-#         raise AbstractFunctionError()
-
-#     def c_validate_update_cleanup(self, inputs, outputs, sub):
-#         """
-#         Clean up things allocated by L{c_validate}().
-
-#         Note: deprecated!! 
-#         @todo: Merge this with c_code.
-#         """
-#         raise AbstractFunctionError()
-#         raise AbstractFunctionError('%s.c_validate_update_cleanup ' \
-#                 % self.__class__.__name__)
 
     def c_code(self, node, name, inputs, outputs, sub):
         """Return the C implementation of an Op.
@@ -212,29 +125,3 @@
         else:
             return "%s{%s}" % (self.__class__.__name__, ", ".join("%s=%s" % (k, v) for k, v in self.__dict__.items() if k != "name"))
 
-
-
-
-# #TODO: consider adding a flag to the base class that toggles this behaviour
-# class GuardedOp(Op):
-#     """An Op that disallows input properties to change after construction"""
-
-#     def set_input(self, i, new):
-#         old = self._inputs[i]
-#         if old is new:
-#             return
-#         try:
-#             if not old.same_properties(new):
-#                 raise TypeError("The new input must have the same properties as the previous one.")
-#         except AbstractFunctionError:
-#             pass
-#         Op.set_input(self, i, new)
-
-#     def set_inputs(self, new):
-#         if not hasattr(self, '_inputs') or self_inputs is None:
-#             Op.set_inputs(self, new)
-#         else:
-#             if not len(new) == len(self._inputs):
-#                 raise TypeError("The new inputs are not as many as the previous ones.")
-#             for i, new in enumerate(new):
-#                 self.set_input(i, new)