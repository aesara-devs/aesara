--- conflicted
+++ resolved
@@ -6363,24 +6363,33 @@
     f = function([a], var(a, axis=2))
     assert numpy.allclose(numpy.var(a_val, axis=2), f(a_val))
 
-<<<<<<< HEAD
-    f = function([a], var(a, corrected=True))
+    f = function([a], var(a, axis=0, ddof=0))
+    assert numpy.allclose(numpy.var(a_val, axis=0, ddof=0), f(a_val))
+
+    f = function([a], var(a, axis=1, ddof=1))
+    assert numpy.allclose(numpy.var(a_val, axis=1, ddof=1), f(a_val))
+
+    f = function([a], var(a, axis=2, ddof=1))
+    assert numpy.allclose(numpy.var(a_val, axis=2, ddof=1), f(a_val))
+
+    f = function([a], var(a, ddof=0, corrected=True))
     mean_a = numpy.mean(a_val)
     centered_a = a_val - mean_a
     v = numpy.mean(centered_a ** 2)
     error = (numpy.mean(centered_a)) ** 2
     v = v - error
     assert numpy.allclose(v, f(a_val))
-=======
-    f = function([a], var(a, axis=0, ddof=0))
-    assert numpy.allclose(numpy.var(a_val, axis=0, ddof=0), f(a_val))
-
-    f = function([a], var(a, axis=1,ddof=1))
-    assert numpy.allclose(numpy.var(a_val, axis=1,ddof=1), f(a_val))
-
-    f = function([a], var(a, axis=2, ddof=1))
-    assert numpy.allclose(numpy.var(a_val, axis=2, ddof=1), f(a_val))
->>>>>>> dd9adf80
+
+    f = function([a], var(a, axis=2, ddof=1, corrected=True))
+    mean_a = numpy.mean(a_val, axis=2, keepdims=True)
+    centered_a = a_val - mean_a
+    v = numpy.var(a_val, axis=2, ddof=1)
+    shp_inp = numpy.shape(a_val)
+    shp = shp_inp - numpy.array(1)
+    error = (numpy.sum(centered_a, axis=2))**2
+    error = numpy.true_divide(error, shp[1]*shp_inp[1])
+    v = v - error
+    assert numpy.allclose(v, f(a_val))
 
 
 class T_sum(unittest.TestCase):
