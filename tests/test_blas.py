--- conflicted
+++ resolved
@@ -47,7 +47,6 @@
 
     assert numpy.allclose(numpy.dot(a0, bval)+numpy.exp(cval), a.value)
 
-<<<<<<< HEAD
 def test_maxpool():
     """TODO: test the gpu version!!! """
     for d0, d1, r_true, r_false in [(4,4,[[[[5,7],[13,15]]]],[[[[5,7],[13,15]]]]),
@@ -65,7 +64,6 @@
 #            print bval, bval.shape, border
             print r, r.shape
             assert (ret==r).all()
-=======
 
 def test_downsample():
 
@@ -106,5 +104,4 @@
                     if isinstance(node.op, tcn.blas.GpuDownsampleFactorMax):
                         f()  # let debugmode do the testing
                         worked = True
-                assert worked
->>>>>>> 9bb90495
+                assert worked