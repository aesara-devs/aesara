\documentclass[utf8x,xcolor=pdftex,dvipsnames,table]{beamer}
\usetheme{Malmoe}  % Now it's a beamer presentation with the lisa theme!
\setbeamertemplate{footline}[page number]
\usecolortheme{beaver}
\usepackage[T1]{fontenc}
\usepackage{amsmath}
\usepackage[utf8x]{inputenc}
%\logo{\includegraphics[width=.8in]{UdeM_NoirBleu_logo_Marie_crop}}
\usepackage{listings}

\newcommand{\superscript}[1]{\ensuremath{^{\textrm{#1}}}}

\mode<presentation>

\title{Theano, Pylearn2, libgpuarray Presentation}

\author{%
\footnotesize
Frédéric Bastien\superscript{a}, Bart van Merriënboer\superscript{a} \newline
\superscript{a}Département d'Informatique et de Recherche Opérationnelle \newline
Université de Montréal \newline
Montréal, Canada \newline
\texttt{\{bastienf, vanmerb\}@iro.umontreal.ca} \newline \newline
}

\date{OML Workshop 2014}

\setbeamertemplate{navigation symbols}{}

\begin{document}

\begin{frame}[plain]
 \titlepage
 \vspace{-5em}
 \includegraphics[width=1in]{../hpcs2011_tutorial/pics/lisabook_logo_text_3.png}
 \hfill
 \includegraphics[width=.8in]{../hpcs2011_tutorial/pics/UdeM_NoirBleu_logo_Marie_crop}
\end{frame}

\section{Introduction}
\begin{frame}{High level}\setcounter{page}{1}
  Python <- \{NumPy/SciPy/libgpuarray\} <- Theano <- Pylearn2
  \begin{itemize}
  \item Python: OO coding language
  \item Numpy: n-dimensional array object and scientific computing toolbox
  \item SciPy: sparse matrix objects and more scientific computing functionality
  \item libgpuarray: GPU n-dimentional array object in C for CUDA and OpenCL
  \item Theano: compiler/symbolic graph manipulation
  \item Pylearn2: machine learning framework
  \end{itemize}
\end{frame}

\begin{frame}{Python}
  \begin{itemize}
  \item General-purpose high-level OO interpreted language
  \item Emphasizes code readability
  \item Comprehensive standard library
  \item Dynamic type and memory management
  \item Slow execution
  \item Easily extensible with C
  \item Popular in *web development* and *scientific communities*
  \end{itemize}
\end{frame}

\begin{frame}{NumPy/SciPy}
  \begin{itemize}
  \item Python floats are full-fledged objects on the heap
      \begin{itemize}
      \item Not suitable for high-performance computing!
      \end{itemize}

  \item NumPy provides an $n$-dimensional numeric array in Python
      \begin{itemize}
      \item Perfect for high-performance computing
      \item Slices of arrays are views (no copy)
      \end{itemize}

  \item NumPy provides
      \begin{itemize}
      \item Elementwise computations
      \item Linear algebra, Fourier transforms
      \item Pseudorandom number generators, supporting many distributions
      \end{itemize}

  \item SciPy provides lots more, including
      \begin{itemize}
      \item Sparse matrices
      \item More linear algebra
      \item Solvers and optimization algorithms
      \item Matlab-compatible I/O
      \item I/O and signal processing for images and audio
      \end{itemize}
  \end{itemize}
\end{frame}

\begin{frame}{What's missing?}
  \begin{itemize}
    \item Non-lazy evaluation (required by Python) hurts performance
    \item Bound to the CPU
    \item Lacks symbolic or automatic differentiation
    \item No automatic speed and stability optimization
  \end{itemize}

\end{frame}

\begin{frame}{Why scripting for GPUs?}
  \begin{bf}They complement each other\end{bf}

  GPUs are everything that high level languages are not

  \begin{itemize}
    \item Highly parallel
    \item Very architecture-sensitive
    \item Built for maximum FP/memory throughput
    \item So hard to program that meta-programming is easier.
  \end{itemize}

  \begin{bf}Best of both:\end{bf} easily scripted code which invokes high-performance GPU kernels.

  \begin{bf}Theano C code generation removes overhead\end{bf} from
  function call between Python and C, by launching many C functions at once.

\end{frame}

\begin{frame}{Theano}

  High-level domain-specific language tailored to numeric computation.

  \begin{itemize}
    \item Syntax as close to NumPy as possible
<<<<<<< HEAD
    \item Compiles most common expressions to C for CPU and GPU
    \item Limited expressivity means more opportunities optimizations
=======
    \item Compiles most common expressions to C for CPU and/or GPU
    \item Limited expressivity means lots of opportunities for expression-level optimizations
>>>>>>> ae7a5a91
    \begin{itemize}
      \item No subroutines -> global optimization
      \item Strongly typed -> compiles to machine instructions
      \item Array oriented -> easy parallelism
      \item Support for looping and branching in expressions
    \end{itemize}
    \item Automatic speed and stability optimizations
    \item Can reuse other technologies for best performance.
    \begin{itemize}
      \item BLAS, SciPy, Cython, Numba, PyCUDA, CUDA
    \end{itemize}
    \item Automatic differentiation and R op
    \item Sparse matrices
  \end{itemize}
\end{frame}


\begin{frame}{Pylearn2}

  Machine Learning library aimed at researchers

  \begin{itemize}
    \item Built on top of Theano, for fast execution and use of GPU
    \item Easy to try variants of implemented algorithms, and to extend them (using Theano)
    \item Contains a collection of:
    \begin{itemize}
      \item Training algorithms (i.e., Stochastic and Batch GD, model-specific rules)
      \item Costs, supervised/unsupervised and exact/estimated (NLL, Score matching, NCE)
      \item Models (NNets, ConvNets, RBMs, k-means, PCA, SVMs)
      \item Datasets (MNIST, CIFAR-10) and preprocessors (LCN, ZCA)
    \end{itemize}
    \item Experiments can be specified through a YAML config file, or by a Python script
    \item Scripts for visualizing weights, plot monitored values
  \end{itemize}
\end{frame}


\begin{frame}{Goal of the stack}
You can't have your cake and eat it too.\newline
We want our cake and eat it too.???\newline
Target the holy grail: \begin{bf}fast to develop\end{bf} and \begin{bf}fast to run\end{bf}.
\end{frame}


\begin{frame}{libgpuarray}
  GOAL: A common GPU n dimensions array that can be reused by all projects. It support CUDA and OpenCL.
  \newline \newline
  Motivation:
  \begin{itemize}
  \item Currently there are at least 6 different gpu arrays in python
    \begin{itemize}
    \item CudaNdarray(Theano), GPUArray(pycuda), CUDAMatrix(cudamat), GPUArray(pyopencl), Clyther, Copperhead, ...
    \item There are even more if we include other languages.
    \end{itemize}
  \item They are incompatible
    \begin{itemize}
    \item None have the same properties and interface.
    \end{itemize}
  \item All of them are a subset of numpy.ndarray on the gpu!
  \end{itemize}
\end{frame}


\section{Theano}
\begin{frame}{Description}
  \begin{itemize}
    \item Mathematical symbolic expression compiler
    \item Expressions mimic NumPy's syntax and semantics (easier to use)
    \item Dynamic C/CUDA code generation
    \begin{itemize}
      \item Is used with other technologie to generate fast code: C/C++, CUDA, OpenCL, PyCUDA, Cython, Numba, \ldots
    \end{itemize}
    \item Efficient symbolic differeniation
    \begin{itemize}
      \item Theano computes derivatives of functions with one or many inputs.
      \item Also support computation of the Jacobian, Hessian, R and L op.
    \end{itemize}
    \item Speed and stability optimizations
    \begin{itemize}
      \item Gives the right answer for ``log(1+x)'' even if x is really tiny.
    \end{itemize}
    \item Works on Linux, Mac and Windows
    \item Transparent use of a GPU
    \begin{itemize}
      \item {\tt float32} only for now (working on other data types)
      \item Still in experimental state on Windows
    \end{itemize}

    \item Extensive unit-testing and self-verification
    \begin{itemize}
      \item Detects and diagnoses many types of errors
    \end{itemize}

%    \item Statically typed and purely functional
    \item Sparse operations (CPU only)
  \end{itemize}
\end{frame}

% The following does not work with lstset, for some reason
%\begin{frame}{Simple example}
\begin{frame}[fragile]
  \frametitle{Simple example}

\lstset{language=Python,
        commentstyle=\itshape\color{blue}
        }
\begin{lstlisting}
import theano
# declare symbolic variable
a = theano.tensor.vector("a")
# build symbolic expression
b = a + a ** 10
# compile function
f = theano.function([a], b)
print f([0, 1, 2])
# prints `array([0, 2, 1026])`
\end{lstlisting}
\end{frame}

\begin{frame}{Simple example: graph optimization}
\center
\includegraphics[width=0.35\textwidth]{../hpcs2011_tutorial/pics/f_unoptimized.png}
\hspace{0.1\textwidth}
\includegraphics[width=0.35\textwidth]{../hpcs2011_tutorial/pics/f_optimized.png}
%Symbolic programming = *Paradigm shift*: people need to use it to understand it.

\end{frame}


\begin{frame}{Project status?}
  \begin{itemize}
    \item Mature: Theano has been developed and used since January 2008 (6.5 yrs old)
    \item Driven over 100 research papers
    \item Good user documentation
    \item Active mailing list with participants from outside our lab
    \item Core technology for a few Silicon-Valley start-ups
    \item Many contributors (some from outside our lab)
    \item Used to teach many university classes
    \item Has been used for research at Google and Yahoo.
  \end{itemize}
  Theano: \url{deeplearning.net/software/theano/}

  Deep Learning Tutorials: \url{deeplearning.net/tutorial/}
\end{frame}


\section{Pylearn2}
\begin{frame}{Pylearn2 details}
\end{frame}
\begin{frame}{Project status?}
\end{frame}

\section{libgpuarray}
\begin{frame}{libgpuarray: Design Goals}
  \begin{itemize}
  \item Have the base object in C to allow collaboration with more projects.
    \begin{itemize}
    \item We want people from C, C++, ruby, R, ... all use the same base GPU ndarray.
    \end{itemize}
  \item Be compatible with CUDA and OpenCL.
  \item Not too simple, (don’t support just matrix).
  \item But still easy to develop new code that support only a few memory layout.
    \begin{itemize}
    \item This ease the development of new code.
    \end{itemize}
  \end{itemize}
\end{frame}

\begin{frame}{Project status?}
  \begin{itemize}
  \item Usable directly, but not all implementation available.
  \item Multiple GPU work.
  \item Is the next GPU array container for Theano and is working.
    \begin{itemize}
    \item Not all Theano implementation available now.
    \item OpenCL miss more implementation.
    \item Multiple GPU on the way.
    \end{itemize}
  \item Web site: \url{http://deeplearning.net/software/libgpuarray/}
  \end{itemize}
\end{frame}

\section{sharing}
\begin{frame}{How can we do it?}

  \only<1>{License: Suggest BSD as it is used by many software in our field.}
  \only<1>{Common license help share code.}
  \only<1>{Don't forget to copy the copyright notice when you copy code.}
  \only<2>{Common base object! \begin{bf}libgpuarray\end{bf}}
  \only<3>{Otherwise: put important implementation(e.g convolution) in separate file and use raw ptr/shape/strides as inputs? Doc that interface.}
  \only<4>{acknowled reuse \begin{bf}in section on web site\end{bf} AND \begin{bf}in paper\end{bf} about the software we reuse! (and use too)}

\end{frame}

\begin{frame}{OLD STUFF Why do we need this?}
\begin{itemize}
\item Efficient linear algebra is a the core of many scientific applications
\item On the CPU, numpy ndarray provides a standard object (for python at least)
\end{itemize}
\end{frame}

\begin{frame}{Why a new implementation?}
\begin{block}{There are already a number of existing GPU computing codebases:}
Theano, PyCUDA/PyOpenCL, CUDAmat, Gnumpy, Thrust, \ldots
\end {block}
\begin{enumerate}
\item<2-> All are incompatible, which hinders code sharing.
\item<3-> They do not support the full range of numpy ndarray features
\item<4-> None support both CUDA and OpenCL
\end{enumerate}
\end{frame}

\section{Features}

\begin{frame}{Strides}
\only<1>{Strides is a way to specify how much memory to skip between each element of a dimension.}
\only<2>{We can use strides to take submatrix ${\color{cyan!50}B}$ without copying any memory.}
\begin{center}
\onslide<1->{Matrix ${\color{red!50}A}$}\hspace{5em}\onslide<2->{Matrix ${\color{cyan!50}B}$}
\end{center}
\begin{center}
%%\only<1>{\includegraphics{strides-1}}
%%\only<2>{\includegraphics{strides-2}}
\end{center}
\end{frame}

\begin{frame}{Features desired}
\begin{itemize}
\item {\color{gray!80} Support for varying datatypes}
\item {\color{gray!80} Support for an arbitrary number of dimensions}
\item {\color{gray!80} Support for strides}
\item Support for broadcasting
\item {\color{gray!80} Compatibility with CUDA and OpenCL}
\end{itemize}
\end{frame}

\begin{frame}{Comparison of existing implementations}
\begin{table}
\rowcolors{2}{RoyalBlue!5}{RoyalBlue!23}
\begin{tabular}{|l|c|c|c|c|c|}
\hline
Package & strides & bcast & dims & types & backends \\
\hline
\hline
Theano & yes\footnote{as number of elements} & yes & any & float32 & CUDA \\
PyCUDA& no & no & any & all & CUDA \\
PyOpenCL & no & no & any & all & OpenCL \\
CUDAMat & no & yes\footnote{via a function} & 2 & float32 & CUDA \\
Gnumpy & no & yes & any & float32\footnote{and a hackish form of boolean} & CUDA \\
Thrust & no & no & 1 & all & CUDA \\
\hline
\hiderowcolors
Desired & yes & yes & any & all & both \\
\hline
\end{tabular}
\end{table}
\end{frame}


%%\vspace{-1em}

\section{Conclusion}
\begin{frame}{Future plans}
\begin{itemize}
\item<1-> Use in Theano/PyOpenCL/PyCUDA
\item<2-> Design and implement a good C/C++ interface
\item<3-> Find ways to lower the overhead
\item<4-> Use the implicit looping provided by CUDA and OpenCL
\item<5-> World domination!
\begin{itemize}
\item<6-> Library authors $\to$ come see us
\item<6-> Supervisers $\to$ talk to your students about this project
\end{itemize}
\end{itemize}
\end{frame}

\begin{frame}{Acknowledgment}
\begin{itemize}
\item James Bergstra
\item Compute Canada, RQCHP, NSERC, and Canada Research Chairs for providing funds or access to compute resources.
\end{itemize}
\end{frame}

\begin{frame}
\begin{center}
\Huge
Questions?
\end{center}
\end{frame}


\end{document}<|MERGE_RESOLUTION|>--- conflicted
+++ resolved
@@ -128,13 +128,8 @@
 
   \begin{itemize}
     \item Syntax as close to NumPy as possible
-<<<<<<< HEAD
-    \item Compiles most common expressions to C for CPU and GPU
+    \item Compiles most common expressions to C for CPU and/or GPU
     \item Limited expressivity means more opportunities optimizations
-=======
-    \item Compiles most common expressions to C for CPU and/or GPU
-    \item Limited expressivity means lots of opportunities for expression-level optimizations
->>>>>>> ae7a5a91
     \begin{itemize}
       \item No subroutines -> global optimization
       \item Strongly typed -> compiles to machine instructions
